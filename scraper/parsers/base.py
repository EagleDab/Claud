"""Base classes for scraper adapters."""
from __future__ import annotations

import asyncio
import json
import logging
import os
import re
import time
from dataclasses import dataclass
from datetime import datetime
from decimal import Decimal, InvalidOperation, ROUND_HALF_UP
from pathlib import Path
from typing import Any, Dict, Iterable, List, Optional
from urllib.parse import urlparse

import cloudscraper
import requests
from bs4 import BeautifulSoup
from fake_useragent import UserAgent

from pricing.config import settings

LOGGER = logging.getLogger(__name__)

_WS_CLASS = "\u00A0\u2007\u202F\u2009" + r"\s"


def to_decimal(text: str) -> Decimal:
    """Convert an arbitrary price string to :class:`~decimal.Decimal`."""

    if text is None:
        raise ValueError("empty price text")
    cleaned = re.sub(rf"[^{_WS_CLASS}0-9.,]", "", text)
    cleaned = re.sub(rf"[{_WS_CLASS}]+", "", cleaned)
    cleaned = cleaned.replace(",", ".")
    match = re.search(r"^\d+(?:\.\d{1,2})?$", cleaned)
    if not match:
        match = re.search(r"\d+(?:\.\d{1,2})?", cleaned)
    if not match:
        raise ValueError(f"cannot parse decimal from: {text!r}")
    return Decimal(match.group(0))


class ScraperError(RuntimeError):
    """Raised when scraping fails."""


class PriceNotFoundError(ScraperError):
    """Raised when a price cannot be extracted from a page."""


def to_decimal(text: str) -> Decimal:
    """Normalise a price string to :class:`~decimal.Decimal`."""

    cleaned = (text or "").replace("\xa0", " ").replace("\u2009", " ").replace("\u202F", " ").replace(
        "\u2007", " "
    )
    cleaned = re.sub(r"[^\d.,\s]", "", cleaned)
    cleaned = re.sub(r"\s+", "", cleaned).replace(",", ".")
    match = re.search(r"\d+(?:\.\d{1,2})?", cleaned)
    if not match:
        raise PriceNotFoundError("Price pattern not found")
    return Decimal(match.group(0))


@dataclass
class ProductSnapshot:
    """Normalized representation of a product returned by an adapter."""

    url: str
    price: Decimal | float
    currency: str
    title: Optional[str] = None
    sku: Optional[str] = None
    variant_key: Optional[str] = None
    payload: Dict[str, Any] | None = None

    def __post_init__(self) -> None:  # pragma: no cover - simple validation
        if self.price < 0:
            raise ValueError("Price must be non-negative")


class BaseParser:
    """Base class for all site-specific parsers."""

    anti_bot_patterns = ("captcha", "cloudflare", "access denied")

    def __init__(self) -> None:
        self._session = requests.Session()
        self._scraper = cloudscraper.create_scraper()
        self._user_agent_provider = UserAgent()
        self._cloudscraper_fallbacks = 0
        self._consecutive_antibot = 0
        self._antibot_dumped = False

    # ------------------------------------------------------------------
    async def fetch_product(self, url: str, *, variant: Optional[str] = None) -> ProductSnapshot:
        """Fetch a single product."""

        raise NotImplementedError

    async def fetch_category(self, url: str) -> List[ProductSnapshot]:
        """Fetch multiple products from a category page."""

        raise NotImplementedError

    # ------------------------------------------------------------------
    async def fetch_html(self, url: str) -> str:
        """Fetch HTML with retries and anti-bot mitigation."""

        return await asyncio.to_thread(self._fetch_html_sync, url)

    def _fetch_html_sync(self, url: str) -> str:
        headers = self._build_headers()
        last_error: Exception | None = None
        for attempt in range(1, settings.http_retries + 1):
            try:
                response = self._session.get(url, headers=headers, timeout=settings.http_timeout)
                if self._is_antibot_response(response):
                    LOGGER.warning(
                        "Anti-bot detected during requests fetch", extra={"url": url, "status": response.status_code}
                    )
                    self._record_antibot(url, response.text)
                    time.sleep(settings.anti_bot_delay_seconds)
                    headers = self._build_headers()
                    continue
                response.raise_for_status()
                self._reset_antibot()
                return response.text
            except Exception as exc:  # pragma: no cover - network dependent
                LOGGER.warning("Primary fetch failed", exc_info=exc)
                last_error = exc
                time.sleep(settings.anti_bot_delay_seconds)
                headers = self._build_headers()

        LOGGER.info("Falling back to cloudscraper", extra={"url": url})
        self._cloudscraper_fallbacks += 1
        if self._cloudscraper_fallbacks > 1:
            LOGGER.warning(
                "Cloudscraper fallback triggered again", extra={"url": url, "count": self._cloudscraper_fallbacks}
            )
        try:
            result = self._scraper.get(url, headers=headers, timeout=settings.http_timeout)
            result.raise_for_status()
            if self._is_antibot_response(result):
                self._record_antibot(url, result.text)
            else:
                self._reset_antibot()
                return result.text
        except Exception as exc:  # pragma: no cover - network dependent
            LOGGER.error("Cloudscraper failed", exc_info=exc)
            last_error = exc

        try:
            import playwright  # noqa: F401
        except Exception:
            LOGGER.info("Playwright not installed, skipping", extra={"url": url})
            raise ScraperError("Failed to fetch HTML; Playwright unavailable") from last_error

        LOGGER.info("Falling back to Playwright", extra={"url": url})
        try:
            return asyncio.run(self._fetch_with_playwright(url))
        except ScraperError:
            raise
        except Exception as exc:  # pragma: no cover - Playwright environment dependent
            LOGGER.warning("Playwright fallback failed", exc_info=exc, extra={"url": url})
            raise ScraperError("Playwright fetch failed") from exc

    def _build_headers(self) -> dict[str, str]:
        return {
            "User-Agent": self._choose_user_agent(),
            "Accept": "text/html,application/xhtml+xml,application/xml;q=0.9,image/avif,image/webp,image/apng,*/*;q=0.8,application/signed-exchange;v=b3;q=0.7",
            "Accept-Language": "ru-RU,ru;q=0.9,en-US;q=0.8,en;q=0.7",
            "Cache-Control": "no-cache",
            "Pragma": "no-cache",
        }
<<<<<<< HEAD
=======

    def _build_headers(self) -> dict[str, str]:
        return {
            "User-Agent": self._choose_user_agent(),
            "Accept": "text/html,application/xhtml+xml,application/xml;q=0.9,image/avif,image/webp,image/apng,*/*;q=0.8,application/signed-exchange;v=b3;q=0.7",
            "Accept-Language": "ru-RU,ru;q=0.9,en-US;q=0.8,en;q=0.7",
            "Cache-Control": "no-cache",
            "Pragma": "no-cache",
        }
>>>>>>> 3cc9f8e2

    def _is_antibot_response(self, response: requests.Response) -> bool:
        if response.status_code in (403, 429):
            return True
        text = response.text.lower()
        return any(pattern in text for pattern in self.anti_bot_patterns)

    def _choose_user_agent(self) -> str:
        try:  # pragma: no cover - dynamic library
            return self._user_agent_provider.random
        except Exception:
            return settings.user_agent

    def _record_antibot(self, url: str, html: str | None) -> None:
        self._consecutive_antibot += 1
        if html and self._consecutive_antibot >= 3 and not self._antibot_dumped:
            try:
                self._dump_debug_html(url, html)
            except Exception:  # pragma: no cover - filesystem issues
                LOGGER.debug("Failed to dump anti-bot HTML", exc_info=True, extra={"url": url})
            else:
                self._antibot_dumped = True

    def _reset_antibot(self) -> None:
        self._consecutive_antibot = 0
        self._antibot_dumped = False

    def _dump_debug_html(self, url: str, html: str) -> None:
        host = urlparse(url).hostname or "unknown"
        timestamp = datetime.utcnow().strftime("%Y%m%d_%H%M%S")
        dump_dir = Path(".debug_dumps")
        dump_dir.mkdir(parents=True, exist_ok=True)
        path = dump_dir / f"{host}_{timestamp}.html"
        snippet = html[:3000]
        path.write_text(snippet, encoding="utf-8")
        LOGGER.debug("Saved anti-bot debug dump", extra={"url": url, "path": str(path)})

    # ------------------------------------------------------------------
    async def _fetch_with_playwright(self, url: str) -> str:
        from playwright.async_api import async_playwright

        launch_args = (os.environ.get("PW_LAUNCH_ARGS") or "").split()
        price_wait_map = {
            "whitehills.ru": "span.price_value",
            "moscow.petrovich.ru": "[data-test='product-retail-price']",
            "petrovich.ru": "[data-test='product-retail-price']",
        }

        try:
            async with async_playwright() as playwright_ctx:  # pragma: no cover - requires browser
                browser = await playwright_ctx.chromium.launch(
                    headless=settings.playwright_headless,
                    slow_mo=settings.playwright_slow_mo,
                    args=launch_args or None,
                )
                context = None
                try:
                    context = await browser.new_context(user_agent=self._choose_user_agent())
                    page = await context.new_page()
                    await page.goto(url, wait_until="domcontentloaded", timeout=30000)
                    selector = next((value for key, value in price_wait_map.items() if key in url), None)
                    if selector:
                        try:
                            await page.wait_for_selector(selector, timeout=6000)
                        except Exception:
                            pass
                    html = await page.content()
                finally:
                    if context is not None:
                        await context.close()
                    await browser.close()
        except Exception as exc:  # pragma: no cover - Playwright environment dependent
            LOGGER.warning("Playwright fetch failed", exc_info=exc, extra={"url": url})
            raise ScraperError("Playwright fetch failed") from exc

        self._reset_antibot()
        return html

    # ------------------------------------------------------------------
    def parse_json_from_scripts(self, soup: BeautifulSoup, keys: Iterable[str]) -> Dict[str, Any]:
        """Extract JSON data from script tags containing specified keys."""

        for script in soup.find_all("script"):
            text = script.string or script.text
            if not text:
                continue
            if not any(key in text for key in keys):
                continue
            for candidate in self._extract_json_candidates(text):
                for data in self._try_load_json(candidate):
                    if any(self._json_contains_key(data, key) for key in keys):
                        return data
        return {}

    def _extract_json_candidates(self, text: str) -> List[str]:
        """Return possible JSON snippets embedded in arbitrary script text."""

        results: List[str] = []
        stack: List[str] = []
        start_index: Optional[int] = None
        in_string = False
        escape = False
        string_char = ""

        for index, char in enumerate(text):
            if in_string:
                if escape:
                    escape = False
                elif char == "\\":
                    escape = True
                elif char == string_char:
                    in_string = False
                continue

            if char in ('"', "'"):
                in_string = True
                string_char = char
                continue

            if char in "{[":
                if not stack:
                    start_index = index
                stack.append("}" if char == "{" else "]")
                continue

            if char in "}]":
                if stack and char == stack[-1]:
                    stack.pop()
                    if not stack and start_index is not None:
                        results.append(text[start_index : index + 1])
                        start_index = None
                else:
                    stack.clear()
                    start_index = None
                continue

        return results

    def _try_load_json(self, candidate: str) -> List[Dict[str, Any]]:
        """Attempt to load JSON ensuring dictionary candidates."""

        candidate = candidate.strip()
        if candidate.endswith(";"):
            candidate = candidate[:-1]

        try:
            parsed = json.loads(candidate)
        except json.JSONDecodeError:
            return []

        if isinstance(parsed, dict):
            return [parsed]

        if isinstance(parsed, list):
            return [item for item in parsed if isinstance(item, dict)]

        return []

    def _json_contains_key(self, data: Dict[str, Any], target: str) -> bool:
        """Check recursively whether a key is present in a JSON-like structure."""

        def _walk(value: Any) -> bool:
            if isinstance(value, dict):
                if target in value:
                    return True
                return any(_walk(v) for v in value.values())
            if isinstance(value, list):
                return any(_walk(item) for item in value)
            return False

        return _walk(data)

    def extract_number(self, text: str) -> float:
        text = text.replace("\xa0", " ")
        cleaned = re.sub(r"[^0-9,\.]+", "", text).replace(",", ".")
        try:
            return float(cleaned)
        except ValueError:
            raise ScraperError(f"Cannot parse price from '{text}'")

    def normalize_price(self, value: Any) -> Decimal:
        """Normalize incoming price values to ``Decimal`` with two decimals."""

        if value is None:
            raise ValueError("Price value is None")
        if isinstance(value, Decimal):
            decimal_value = value
        elif isinstance(value, (int, float)):
            decimal_value = Decimal(str(value))
        elif isinstance(value, str):
            try:
                decimal_value = to_decimal(value)
            except (ValueError, PriceNotFoundError) as exc:
                raise ValueError(f"No numeric value in '{value}'") from exc
        else:
            raise TypeError(f"Unsupported price type: {type(value)!r}")

        try:
            return decimal_value.quantize(Decimal("0.01"), rounding=ROUND_HALF_UP)
        except InvalidOperation as exc:
            raise ValueError(f"Cannot quantize decimal value '{decimal_value}'") from exc

    def build_variant_key(self, parts: Iterable[str]) -> str:
        items = [part.strip() for part in parts if part]
        return "|".join(items)


__all__ = [
    "BaseParser",
    "PriceNotFoundError",
    "ProductSnapshot",
    "ScraperError",
    "to_decimal",
]<|MERGE_RESOLUTION|>--- conflicted
+++ resolved
@@ -175,18 +175,6 @@
             "Cache-Control": "no-cache",
             "Pragma": "no-cache",
         }
-<<<<<<< HEAD
-=======
-
-    def _build_headers(self) -> dict[str, str]:
-        return {
-            "User-Agent": self._choose_user_agent(),
-            "Accept": "text/html,application/xhtml+xml,application/xml;q=0.9,image/avif,image/webp,image/apng,*/*;q=0.8,application/signed-exchange;v=b3;q=0.7",
-            "Accept-Language": "ru-RU,ru;q=0.9,en-US;q=0.8,en;q=0.7",
-            "Cache-Control": "no-cache",
-            "Pragma": "no-cache",
-        }
->>>>>>> 3cc9f8e2
 
     def _is_antibot_response(self, response: requests.Response) -> bool:
         if response.status_code in (403, 429):
