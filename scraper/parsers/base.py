"""Base classes for scraper adapters."""
from __future__ import annotations

import asyncio
import json
import logging
import os
import re
import time
from dataclasses import dataclass
from datetime import datetime
from decimal import Decimal, InvalidOperation, ROUND_HALF_UP
from pathlib import Path
from typing import Any, Dict, Iterable, List, Optional
from urllib.parse import urlparse

import cloudscraper
import requests
from bs4 import BeautifulSoup
from fake_useragent import UserAgent

from pricing.config import settings

LOGGER = logging.getLogger(__name__)

_WS_CLASS = "\u00A0\u2007\u202F\u2009" + r"\s"


def to_decimal(text: str) -> Decimal:
    """Convert an arbitrary price string to :class:`~decimal.Decimal`."""

    if text is None:
        raise ValueError("empty price text")
    cleaned = re.sub(rf"[^{_WS_CLASS}0-9.,]", "", text)
    cleaned = re.sub(rf"[{_WS_CLASS}]+", "", cleaned)
    cleaned = cleaned.replace(",", ".")
    match = re.search(r"^\d+(?:\.\d{1,2})?$", cleaned)
    if not match:
        match = re.search(r"\d+(?:\.\d{1,2})?", cleaned)
    if not match:
        raise ValueError(f"cannot parse decimal from: {text!r}")
    return Decimal(match.group(0))


class ScraperError(RuntimeError):
    """Raised when scraping fails."""


class PriceNotFoundError(ScraperError):
    """Raised when a price cannot be extracted from a page."""


def to_decimal(text: str) -> Decimal:
    """Normalise a price string to :class:`~decimal.Decimal`."""

    cleaned = (text or "").replace("\xa0", " ").replace("\u2009", " ").replace("\u202F", " ").replace(
        "\u2007", " "
    )
    cleaned = re.sub(r"[^\d.,\s]", "", cleaned)
    cleaned = re.sub(r"\s+", "", cleaned).replace(",", ".")
    match = re.search(r"\d+(?:\.\d{1,2})?", cleaned)
    if not match:
        raise PriceNotFoundError("Price pattern not found")
    return Decimal(match.group(0))


@dataclass
class ProductSnapshot:
    """Normalized representation of a product returned by an adapter."""

    url: str
    price: Decimal | float
    currency: str
    title: Optional[str] = None
    sku: Optional[str] = None
    variant_key: Optional[str] = None
    payload: Dict[str, Any] | None = None

    def __post_init__(self) -> None:  # pragma: no cover - simple validation
        if self.price < 0:
            raise ValueError("Price must be non-negative")


class BaseParser:
    """Base class for all site-specific parsers."""

    anti_bot_patterns = ("captcha", "cloudflare", "access denied")

    def __init__(self) -> None:
        self._session = requests.Session()
        self._scraper = cloudscraper.create_scraper()
        self._user_agent_provider = UserAgent()
        self._cloudscraper_fallbacks = 0
        self._consecutive_antibot = 0
        self._antibot_dumped = False

    # ------------------------------------------------------------------
    async def fetch_product(self, url: str, *, variant: Optional[str] = None) -> ProductSnapshot:
        """Fetch a single product."""

        raise NotImplementedError

    async def fetch_category(self, url: str) -> List[ProductSnapshot]:
        """Fetch multiple products from a category page."""

        raise NotImplementedError

    # ------------------------------------------------------------------
    async def fetch_html(self, url: str) -> str:
        """Fetch HTML with retries and anti-bot mitigation."""

        return await asyncio.to_thread(self._fetch_html_sync, url)

    def _fetch_html_sync(self, url: str) -> str:
        headers = self._build_headers()
<<<<<<< HEAD
        last_error: Exception | None = None
=======
>>>>>>> 3cc5b88d
        for attempt in range(1, settings.http_retries + 1):
            try:
                response = self._session.get(url, headers=headers, timeout=settings.http_timeout)
                if self._is_antibot_response(response):
                    LOGGER.warning(
                        "Anti-bot detected during requests fetch", extra={"url": url, "status": response.status_code}
                    )
                    self._record_antibot(url, response.text)
                    time.sleep(settings.anti_bot_delay_seconds)
                    headers = self._build_headers()
                    continue
                response.raise_for_status()
                self._reset_antibot()
                return response.text
            except Exception as exc:  # pragma: no cover - network dependent
                LOGGER.warning("Primary fetch failed", exc_info=exc)
                last_error = exc
                time.sleep(settings.anti_bot_delay_seconds)
                headers = self._build_headers()

        LOGGER.info("Falling back to cloudscraper", extra={"url": url})
        self._cloudscraper_fallbacks += 1
        if self._cloudscraper_fallbacks > 1:
            LOGGER.warning(
                "Cloudscraper fallback triggered again", extra={"url": url, "count": self._cloudscraper_fallbacks}
            )
        try:
            result = self._scraper.get(url, headers=headers, timeout=settings.http_timeout)
            result.raise_for_status()
            if self._is_antibot_response(result):
                self._record_antibot(url, result.text)
            else:
                self._reset_antibot()
                return result.text
        except Exception as exc:  # pragma: no cover - network dependent
            LOGGER.error("Cloudscraper failed", exc_info=exc)
            last_error = exc

        try:
            import playwright  # noqa: F401
        except Exception:
            LOGGER.info("Playwright not installed, skipping", extra={"url": url})
            raise ScraperError("Failed to fetch HTML; Playwright unavailable") from last_error

        LOGGER.info("Falling back to Playwright", extra={"url": url})
        try:
            return asyncio.run(self._fetch_with_playwright(url))
        except ScraperError:
            raise
        except Exception as exc:  # pragma: no cover - Playwright environment dependent
            LOGGER.warning("Playwright fallback failed", exc_info=exc, extra={"url": url})
            raise ScraperError("Playwright fetch failed") from exc

    def _build_headers(self) -> dict[str, str]:
        return {
            "User-Agent": self._choose_user_agent(),
            "Accept": "text/html,application/xhtml+xml,application/xml;q=0.9,image/avif,image/webp,image/apng,*/*;q=0.8,application/signed-exchange;v=b3;q=0.7",
            "Accept-Language": "ru-RU,ru;q=0.9,en-US;q=0.8,en;q=0.7",
            "Cache-Control": "no-cache",
            "Pragma": "no-cache",
        }

    def _build_headers(self) -> dict[str, str]:
        return {
            "User-Agent": self._choose_user_agent(),
            "Accept": "text/html,application/xhtml+xml,application/xml;q=0.9,image/avif,image/webp,image/apng,*/*;q=0.8,application/signed-exchange;v=b3;q=0.7",
            "Accept-Language": "ru-RU,ru;q=0.9,en-US;q=0.8,en;q=0.7",
            "Cache-Control": "no-cache",
            "Pragma": "no-cache",
        }

    def _is_antibot_response(self, response: requests.Response) -> bool:
        if response.status_code in (403, 429):
            return True
        text = response.text.lower()
        return any(pattern in text for pattern in self.anti_bot_patterns)

    def _choose_user_agent(self) -> str:
        try:  # pragma: no cover - dynamic library
            return self._user_agent_provider.random
        except Exception:
            return settings.user_agent

    def _record_antibot(self, url: str, html: str | None) -> None:
        self._consecutive_antibot += 1
        if html and self._consecutive_antibot >= 3 and not self._antibot_dumped:
            try:
                self._dump_debug_html(url, html)
            except Exception:  # pragma: no cover - filesystem issues
                LOGGER.debug("Failed to dump anti-bot HTML", exc_info=True, extra={"url": url})
            else:
                self._antibot_dumped = True

    def _reset_antibot(self) -> None:
        self._consecutive_antibot = 0
        self._antibot_dumped = False

    def _dump_debug_html(self, url: str, html: str) -> None:
        host = urlparse(url).hostname or "unknown"
        timestamp = datetime.utcnow().strftime("%Y%m%d_%H%M%S")
        dump_dir = Path(".debug_dumps")
        dump_dir.mkdir(parents=True, exist_ok=True)
        path = dump_dir / f"{host}_{timestamp}.html"
        snippet = html[:3000]
        path.write_text(snippet, encoding="utf-8")
        LOGGER.debug("Saved anti-bot debug dump", extra={"url": url, "path": str(path)})

    # ------------------------------------------------------------------
    async def _fetch_with_playwright(self, url: str) -> str:
        from playwright.async_api import async_playwright

<<<<<<< HEAD
        launch_args = (os.environ.get("PW_LAUNCH_ARGS") or "").split()
        price_wait_map = {
            "whitehills.ru": "span.price_value",
            "moscow.petrovich.ru": "[data-test='product-retail-price']",
            "petrovich.ru": "[data-test='product-retail-price']",
        }

        try:
            async with async_playwright() as playwright_ctx:  # pragma: no cover - requires browser
                browser = await playwright_ctx.chromium.launch(
                    headless=settings.playwright_headless,
                    slow_mo=settings.playwright_slow_mo,
                    args=launch_args or None,
                )
                context = None
                try:
                    context = await browser.new_context(user_agent=self._choose_user_agent())
                    page = await context.new_page()
                    await page.goto(url, wait_until="domcontentloaded", timeout=30000)
                    selector = next((value for key, value in price_wait_map.items() if key in url), None)
                    if selector:
                        try:
                            await page.wait_for_selector(selector, timeout=6000)
                        except Exception:
                            pass
                    html = await page.content()
                finally:
                    if context is not None:
                        await context.close()
                    await browser.close()
        except Exception as exc:  # pragma: no cover - Playwright environment dependent
            LOGGER.warning("Playwright fetch failed", exc_info=exc, extra={"url": url})
            raise ScraperError("Playwright fetch failed") from exc

        self._reset_antibot()
        return html
=======
        async with async_playwright() as p:  # pragma: no cover - requires browser
            browser = await p.chromium.launch(headless=settings.playwright_headless, slow_mo=settings.playwright_slow_mo)
            context = await browser.new_context(user_agent=self._choose_user_agent())
            page = await context.new_page()
            await page.goto(url, wait_until="networkidle")
            await asyncio.sleep(1)
            content = await page.content()
            await browser.close()
            self._reset_antibot()
            return content
>>>>>>> 3cc5b88d

    # ------------------------------------------------------------------
    def parse_json_from_scripts(self, soup: BeautifulSoup, keys: Iterable[str]) -> Dict[str, Any]:
        """Extract JSON data from script tags containing specified keys."""

        for script in soup.find_all("script"):
            text = script.string or script.text
            if not text:
                continue
            if not any(key in text for key in keys):
                continue
            for candidate in self._extract_json_candidates(text):
                for data in self._try_load_json(candidate):
                    if any(self._json_contains_key(data, key) for key in keys):
                        return data
        return {}

    def _extract_json_candidates(self, text: str) -> List[str]:
        """Return possible JSON snippets embedded in arbitrary script text."""

        results: List[str] = []
        stack: List[str] = []
        start_index: Optional[int] = None
        in_string = False
        escape = False
        string_char = ""

        for index, char in enumerate(text):
            if in_string:
                if escape:
                    escape = False
                elif char == "\\":
                    escape = True
                elif char == string_char:
                    in_string = False
                continue

            if char in ('"', "'"):
                in_string = True
                string_char = char
                continue

            if char in "{[":
                if not stack:
                    start_index = index
                stack.append("}" if char == "{" else "]")
                continue

            if char in "}]":
                if stack and char == stack[-1]:
                    stack.pop()
                    if not stack and start_index is not None:
                        results.append(text[start_index : index + 1])
                        start_index = None
                else:
                    stack.clear()
                    start_index = None
                continue

        return results

    def _try_load_json(self, candidate: str) -> List[Dict[str, Any]]:
        """Attempt to load JSON ensuring dictionary candidates."""

        candidate = candidate.strip()
        if candidate.endswith(";"):
            candidate = candidate[:-1]

        try:
            parsed = json.loads(candidate)
        except json.JSONDecodeError:
            return []

        if isinstance(parsed, dict):
            return [parsed]

        if isinstance(parsed, list):
            return [item for item in parsed if isinstance(item, dict)]

        return []

    def _json_contains_key(self, data: Dict[str, Any], target: str) -> bool:
        """Check recursively whether a key is present in a JSON-like structure."""

        def _walk(value: Any) -> bool:
            if isinstance(value, dict):
                if target in value:
                    return True
                return any(_walk(v) for v in value.values())
            if isinstance(value, list):
                return any(_walk(item) for item in value)
            return False

        return _walk(data)

    def extract_number(self, text: str) -> float:
        text = text.replace("\xa0", " ")
        cleaned = re.sub(r"[^0-9,\.]+", "", text).replace(",", ".")
        try:
            return float(cleaned)
        except ValueError:
            raise ScraperError(f"Cannot parse price from '{text}'")

    def normalize_price(self, value: Any) -> Decimal:
        """Normalize incoming price values to ``Decimal`` with two decimals."""

        if value is None:
            raise ValueError("Price value is None")
        if isinstance(value, Decimal):
            decimal_value = value
        elif isinstance(value, (int, float)):
            decimal_value = Decimal(str(value))
        elif isinstance(value, str):
            try:
                decimal_value = to_decimal(value)
<<<<<<< HEAD
            except (ValueError, PriceNotFoundError) as exc:
=======
            except ValueError as exc:
>>>>>>> 3cc5b88d
                raise ValueError(f"No numeric value in '{value}'") from exc
        else:
            raise TypeError(f"Unsupported price type: {type(value)!r}")

        try:
            return decimal_value.quantize(Decimal("0.01"), rounding=ROUND_HALF_UP)
        except InvalidOperation as exc:
            raise ValueError(f"Cannot quantize decimal value '{decimal_value}'") from exc

    def build_variant_key(self, parts: Iterable[str]) -> str:
        items = [part.strip() for part in parts if part]
        return "|".join(items)


__all__ = [
    "BaseParser",
    "PriceNotFoundError",
    "ProductSnapshot",
    "ScraperError",
    "to_decimal",
]<|MERGE_RESOLUTION|>--- conflicted
+++ resolved
@@ -113,10 +113,7 @@
 
     def _fetch_html_sync(self, url: str) -> str:
         headers = self._build_headers()
-<<<<<<< HEAD
         last_error: Exception | None = None
-=======
->>>>>>> 3cc5b88d
         for attempt in range(1, settings.http_retries + 1):
             try:
                 response = self._session.get(url, headers=headers, timeout=settings.http_timeout)
@@ -228,7 +225,6 @@
     async def _fetch_with_playwright(self, url: str) -> str:
         from playwright.async_api import async_playwright
 
-<<<<<<< HEAD
         launch_args = (os.environ.get("PW_LAUNCH_ARGS") or "").split()
         price_wait_map = {
             "whitehills.ru": "span.price_value",
@@ -265,18 +261,6 @@
 
         self._reset_antibot()
         return html
-=======
-        async with async_playwright() as p:  # pragma: no cover - requires browser
-            browser = await p.chromium.launch(headless=settings.playwright_headless, slow_mo=settings.playwright_slow_mo)
-            context = await browser.new_context(user_agent=self._choose_user_agent())
-            page = await context.new_page()
-            await page.goto(url, wait_until="networkidle")
-            await asyncio.sleep(1)
-            content = await page.content()
-            await browser.close()
-            self._reset_antibot()
-            return content
->>>>>>> 3cc5b88d
 
     # ------------------------------------------------------------------
     def parse_json_from_scripts(self, soup: BeautifulSoup, keys: Iterable[str]) -> Dict[str, Any]:
@@ -392,11 +376,7 @@
         elif isinstance(value, str):
             try:
                 decimal_value = to_decimal(value)
-<<<<<<< HEAD
             except (ValueError, PriceNotFoundError) as exc:
-=======
-            except ValueError as exc:
->>>>>>> 3cc5b88d
                 raise ValueError(f"No numeric value in '{value}'") from exc
         else:
             raise TypeError(f"Unsupported price type: {type(value)!r}")
