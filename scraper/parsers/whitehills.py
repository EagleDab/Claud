"""Parser implementation for whitehills.ru."""
from __future__ import annotations

import asyncio
import json
import logging
import os
import re
import shlex
from collections.abc import Iterable
from decimal import Decimal
from typing import Any, Optional

from bs4 import BeautifulSoup

from pricing.config import settings

from .base import BaseParser, PriceNotFoundError, ProductSnapshot

LOGGER = logging.getLogger(__name__)

_THIN = ("\xa0", "\u2009", "\u202F")
_PLAYWRIGHT_WAIT_SELECTORS = (
    "span.price_value",
    ".values_wrapper .price_value",
    "[itemprop='offers'] [itemprop='price']",
)
<<<<<<< HEAD
_PRICE_JSON_KEYS = {
    "price",
    "price_value",
    "priceValue",
    "current",
    "currentPrice",
    "value",
    "amount",
    "lowPrice",
    "highPrice",
}
=======
>>>>>>> 21b4fe36

def to_decimal(text: str) -> Decimal:
    t = (text or "")
    for sp in _THIN:
        t = t.replace(sp, " ")
    t = re.sub(r"[^\d.,\s]", "", t)
    t = re.sub(r"\s+", "", t).replace(",", ".")
    match = re.search(r"\d+(?:\.\d{1,2})?", t)
    if not match:
        raise ValueError(f"no numeric in: {text!r}")
    return Decimal(match.group(0))


class WhiteHillsParser(BaseParser):
    """Parser for WhiteHills store."""

    async def fetch_product(self, url: str, *, variant: Optional[str] = None) -> ProductSnapshot:
        price = await self._fetch_price_playwright(url)

        html = await self.fetch_html(url)
        soup = BeautifulSoup(html, "lxml")
        jsonld_product = self._find_jsonld_product(soup)

        if price is None:
            price = self._parse_price_from_soup(soup, url=url, jsonld_product=jsonld_product)
            if price is None:
                LOGGER.warning("WhiteHills price not found", extra={"url": url})
                raise PriceNotFoundError("Price not found on WhiteHills product page")

        title: Optional[str] = None
        sku: Optional[str] = None
        variant_key = variant

        if jsonld_product:
            title = jsonld_product.get("name") or jsonld_product.get("title") or title
            sku = jsonld_product.get("sku") or jsonld_product.get("mpn") or sku
            if variant_key is None:
                variant_key = jsonld_product.get("variant")

        if not title:
            header = soup.select_one("h1")
            title = header.get_text(strip=True) if header else None

        return ProductSnapshot(
            url=url,
            price=price,
            currency="RUB",
            title=title,
            sku=sku,
            variant_key=variant_key,
        )

    def parse_price(self, html: str, url: str | None = None) -> Decimal:
        soup = BeautifulSoup(html, "lxml")
        price = self._parse_price_from_soup(soup, url=url)
        if price is None:
            LOGGER.warning("WhiteHills price not found", extra={"url": url})
            raise PriceNotFoundError("Price not found on WhiteHills product page")
        return price

    async def fetch_category(self, url: str) -> list[ProductSnapshot]:
        html = await self.fetch_html(url)
        soup = BeautifulSoup(html, "lxml")
        items: list[ProductSnapshot] = []
        for card in soup.select(".collection__item, .products-list__item"):
            link = card.select_one("a")
            price_node = card.select_one(".price, .product__price")
            if not link or not price_node:
                continue
            href = link.get("href") or ""
            try:
                price_value = self.normalize_price(price_node.get_text())
            except ValueError:
                LOGGER.debug("WhiteHills category price parse failed", extra={"url": url})
                continue
            title = link.get_text(strip=True)
            items.append(
                ProductSnapshot(
                    url=href if href.startswith("http") else f"https://whitehills.ru{href}",
                    price=price_value,
                    currency="RUB",
                    title=title,
                )
            )
        return items

    async def _fetch_price_playwright(self, url: str) -> Decimal | None:
        """Return price extracted with Playwright or ``None`` when unavailable."""

        try:  # pragma: no cover - optional dependency
            from playwright.async_api import (  # type: ignore import-not-found
                TimeoutError as PlaywrightTimeoutError,
                async_playwright,
            )
        except Exception:
            LOGGER.info("whitehills: playwright extract returned None", extra={"url": url})
            return None

        result: Decimal | None = None
        browser = None
        context = None
<<<<<<< HEAD
        page = None
        price_candidates: list[str] = []

        def _capture_price_candidate(value: Any) -> bool:
            text = None
            if isinstance(value, (int, float, Decimal)):
                text = str(value)
            elif isinstance(value, str):
                text = value
            if text and any(char.isdigit() for char in text):
                price_candidates.append(text)
                return True
            return False

        def _scan_json(data: Any) -> bool:
            if isinstance(data, dict):
                for key, val in data.items():
                    if key in _PRICE_JSON_KEYS and _capture_price_candidate(val):
                        return True
                    if _scan_json(val):
                        return True
            elif isinstance(data, list):
                for item in data:
                    if _scan_json(item):
                        return True
            return False

        async def _handle_response(response: Any) -> None:
            if price_candidates:
                return
            try:
                url_lower = response.url.lower()
            except Exception:
                return
            if not any(token in url_lower for token in ("price", "catalog", "product", "offer")):
                return
            try:
                headers = response.headers
            except Exception:
                headers = {}
            content_type = "" if headers is None else headers.get("content-type", "")
            if "application/json" not in (content_type or ""):
                return
            try:
                payload = await response.json()
            except Exception:
                return
            _scan_json(payload)

=======
>>>>>>> 21b4fe36
        try:  # pragma: no cover - requires browser
            async with async_playwright() as playwright_ctx:
                launch_args = shlex.split(os.environ.get("PW_LAUNCH_ARGS", ""))
                browser = await playwright_ctx.chromium.launch(
                    headless=settings.playwright_headless,
                    args=launch_args or None,
                )

                headers = self._build_headers().copy()
                user_agent = headers.pop("User-Agent", None) or self._choose_user_agent()
                context = await browser.new_context(
                    user_agent=user_agent,
                    extra_http_headers=headers or None,
                )

                page = await context.new_page()
<<<<<<< HEAD
                page.on("response", _handle_response)
                await page.goto(url, wait_until="domcontentloaded", timeout=30000)

                try:
                    await page.wait_for_load_state("networkidle", timeout=12000)
                except PlaywrightTimeoutError:
                    pass

                if price_candidates:
                    try:
                        result = to_decimal(price_candidates[0])
                        LOGGER.info(
                            "whitehills: price via playwright-xhr = %s",
                            result,
                            extra={"url": url},
                        )
                        return result
                    except ValueError:
                        price_candidates.clear()

=======
                await page.goto(url, wait_until="domcontentloaded", timeout=30000)

>>>>>>> 21b4fe36
                selector_union = ", ".join(_PLAYWRIGHT_WAIT_SELECTORS)
                try:
                    await page.wait_for_selector(selector_union, timeout=12000)
                except PlaywrightTimeoutError:
                    pass

                jsonld_text = await page.evaluate(
                    r"""
                    () => {
                      const scripts = [...document.querySelectorAll('script[type="application/ld+json"]')];
                      for (const s of scripts) {
                        try {
                          const parsed = JSON.parse(s.textContent || "{}");
                          const arr = Array.isArray(parsed) ? parsed : [parsed];
                          for (const it of arr) {
                            if (!it) continue;
                            const type = it['@type'];
<<<<<<< HEAD
                            if (type === 'Product'
                                || (typeof type === 'string' && type.toLowerCase().includes('product'))
                                || (Array.isArray(type) && type.includes && type.includes('Product'))) {
                              const offers = it.offers;
                              if (!offers) continue;
                              if (Array.isArray(offers)) {
                                const first = offers.find(item => item && typeof item === 'object');
                                if (first && (first.price || first.priceValue || first.lowPrice || first.currentPrice)) {
                                  return String(first.price || first.priceValue || first.lowPrice || first.currentPrice);
                                }
                              } else if (typeof offers === 'object') {
                                if (offers.price || offers.priceValue || offers.lowPrice || offers.currentPrice) {
                                  return String(offers.price || offers.priceValue || offers.lowPrice || offers.currentPrice);
=======
                            if (type === 'Product' || (Array.isArray(type) && type.includes && type.includes('Product'))) {
                              const offers = it.offers;
                              if (!offers) continue;
                              if (Array.isArray(offers)) {
                                const first = offers[0];
                                if (first && (first.price || first.priceValue)) {
                                  return String(first.price || first.priceValue);
                                }
                              } else if (typeof offers === 'object') {
                                if (offers.price || offers.priceValue) {
                                  return String(offers.price || offers.priceValue);
>>>>>>> 21b4fe36
                                }
                              }
                            }
                          }
                        } catch (e) {}
                      }
                      return null;
                    }
                    """
                )

                if isinstance(jsonld_text, str) and jsonld_text.strip():
                    try:
                        result = to_decimal(jsonld_text)
                        LOGGER.info(
                            "whitehills: price via playwright-jsonld = %s",
                            result,
                            extra={"url": url},
                        )
                        return result
                    except ValueError:
                        result = None

                dom_text = await page.evaluate(
                    r"""
                    () => {
                      const pick = sel => {
                        const el = document.querySelector(sel);
                        return el && el.textContent ? el.textContent : null;
                      };
                      const candidates = [
                        'span.price_value',
                        '.values_wrapper .price_value',
                        "[itemprop='offers'] [itemprop='price']",
                        "[class*='price']",
                      ];
                      for (const selector of candidates) {
                        const value = pick(selector);
                        if (value && /\d/.test(value)) return value;
                      }
                      const meta = document.querySelector('meta[itemprop="price"]');
                      if (meta && meta.content) return meta.content;
<<<<<<< HEAD
                      for (const sc of document.scripts) {
                        const txt = sc.textContent || "";
                        const match = txt.match(/"(?:price|currentPrice|amount|value|priceValue)"\s*:\s*"?(\d+(?:[.,]\d{1,2})?)"?/);
                        if (match) return match[1];
                      }
=======
>>>>>>> 21b4fe36
                      return null;
                    }
                    """
                )

                if isinstance(dom_text, str) and dom_text.strip():
                    try:
                        result = to_decimal(dom_text)
                        LOGGER.info(
                            "whitehills: price via playwright-dom = %s",
                            result,
                            extra={"url": url},
                        )
                        return result
                    except ValueError:
                        result = None
        except Exception:
            result = None
        finally:
            if context is not None:
                try:
                    await context.close()
                except Exception:
                    pass
            if browser is not None:
                try:
                    await browser.close()
                except Exception:
                    pass

        LOGGER.info("whitehills: playwright extract returned None", extra={"url": url})
        return result

    # ------------------------------------------------------------------
    def _parse_price_from_soup(
        self,
        soup: BeautifulSoup,
        *,
        url: str | None = None,
        jsonld_product: Optional[dict[str, Any]] = None,
    ) -> Decimal | None:
        product = jsonld_product or self._find_jsonld_product(soup)
        if product:
            price = self._price_from_jsonld_product(product)
            if price is not None:
                LOGGER.info("whitehills: price via jsonld = %s", price, extra={"url": url})
                return price
        price = self._price_from_static_dom(soup, url=url)
        return price

    def _find_jsonld_product(self, soup: BeautifulSoup) -> Optional[dict[str, Any]]:
        for script in soup.find_all("script", attrs={"type": "application/ld+json"}):
            text = script.string or script.text or ""
            if not text.strip():
                continue
            try:
                data = json.loads(text)
            except json.JSONDecodeError:
                continue
            for candidate in self._iter_dicts(data):
                if self._is_product_type(candidate.get("@type")):
                    return candidate
        return None

    def _price_from_jsonld_product(self, product: dict[str, Any]) -> Decimal | None:
        offers = product.get("offers")
        offer: dict[str, Any] | None
        if isinstance(offers, list):
            offer = next((item for item in offers if isinstance(item, dict)), None)
        elif isinstance(offers, dict):
            offer = offers
        else:
            offer = None
        if not offer:
            return None
        price_value = offer.get("price")
        if price_value is None:
            price_value = offer.get("priceValue")
        if price_value is None:
            return None
        try:
            return to_decimal(str(price_value))
        except ValueError:
            return None

    def _price_from_static_dom(self, soup: BeautifulSoup, url: str | None = None) -> Decimal | None:
        first_pass_selectors = ("span.price_value", ".values_wrapper .price_value")
        for selector in first_pass_selectors:
            element = soup.select_one(selector)
            if element and element.get_text(strip=True):
                text = element.get_text(" ", strip=True)
                try:
                    price = to_decimal(text)
                except ValueError:
                    continue
                LOGGER.info("whitehills: price via dom = %s", price, extra={"url": url})
                return price
<<<<<<< HEAD

        meta = soup.select_one("meta[itemprop='price']")
        if meta and meta.get("content"):
            try:
                price = to_decimal(meta["content"])
                LOGGER.info("whitehills: price via dom = %s", price, extra={"url": url})
                return price
            except ValueError:
                pass

        for selector in ("[itemprop='offers'] [itemprop='price']", "[class*='price']"):
            element = soup.select_one(selector)
            if not element:
                continue
            text = element.get_text(" ", strip=True)
            if not text:
                continue
            try:
                price = to_decimal(text)
            except ValueError:
                continue
            LOGGER.info("whitehills: price via dom = %s", price, extra={"url": url})
            return price

        for script in soup.find_all("script"):
            text = script.string or script.text or ""
            if not text:
                continue
            match = re.search(r"\"(?:price|currentPrice|amount|value|priceValue)\"\s*:\s*\"?(\d+(?:[.,]\d{1,2})?)\"?", text)
            if not match:
                continue
            try:
                price = to_decimal(match.group(1))
=======

        meta = soup.select_one("meta[itemprop='price']")
        if meta and meta.get("content"):
            try:
                price = to_decimal(meta["content"])
                LOGGER.info("whitehills: price via dom = %s", price, extra={"url": url})
                return price
            except ValueError:
                pass

        for selector in ("[itemprop='offers'] [itemprop='price']", "[class*='price']"):
            element = soup.select_one(selector)
            if not element:
                continue
            text = element.get_text(" ", strip=True)
            if not text:
                continue
            try:
                price = to_decimal(text)
>>>>>>> 21b4fe36
            except ValueError:
                continue
            LOGGER.info("whitehills: price via dom = %s", price, extra={"url": url})
            return price
        return None

    def _iter_dicts(self, data: Any) -> Iterable[dict[str, Any]]:
        if isinstance(data, dict):
            yield data
            for value in data.values():
                yield from self._iter_dicts(value)
        elif isinstance(data, list):
            for item in data:
                yield from self._iter_dicts(item)

    def _is_product_type(self, value: Any) -> bool:
        if isinstance(value, str):
            return value.lower() == "product"
        if isinstance(value, Iterable):
            return any(isinstance(item, str) and item.lower() == "product" for item in value)
        return False

    def _extract_price_from_json(self, data: Any) -> Any:
        stack = [data]
        while stack:
            current = stack.pop()
            if isinstance(current, dict):
                for key, value in current.items():
                    if isinstance(key, str) and key.lower() in PRICE_JSON_KEYS:
                        if isinstance(value, (str, int, float)):
                            return value
                    stack.append(value)
            elif isinstance(current, list):
                stack.extend(current)
        return None


__all__ = ["WhiteHillsParser"]<|MERGE_RESOLUTION|>--- conflicted
+++ resolved
@@ -25,7 +25,6 @@
     ".values_wrapper .price_value",
     "[itemprop='offers'] [itemprop='price']",
 )
-<<<<<<< HEAD
 _PRICE_JSON_KEYS = {
     "price",
     "price_value",
@@ -37,8 +36,6 @@
     "lowPrice",
     "highPrice",
 }
-=======
->>>>>>> 21b4fe36
 
 def to_decimal(text: str) -> Decimal:
     t = (text or "")
@@ -140,7 +137,6 @@
         result: Decimal | None = None
         browser = None
         context = None
-<<<<<<< HEAD
         page = None
         price_candidates: list[str] = []
 
@@ -190,8 +186,6 @@
                 return
             _scan_json(payload)
 
-=======
->>>>>>> 21b4fe36
         try:  # pragma: no cover - requires browser
             async with async_playwright() as playwright_ctx:
                 launch_args = shlex.split(os.environ.get("PW_LAUNCH_ARGS", ""))
@@ -208,7 +202,6 @@
                 )
 
                 page = await context.new_page()
-<<<<<<< HEAD
                 page.on("response", _handle_response)
                 await page.goto(url, wait_until="domcontentloaded", timeout=30000)
 
@@ -229,10 +222,6 @@
                     except ValueError:
                         price_candidates.clear()
 
-=======
-                await page.goto(url, wait_until="domcontentloaded", timeout=30000)
-
->>>>>>> 21b4fe36
                 selector_union = ", ".join(_PLAYWRIGHT_WAIT_SELECTORS)
                 try:
                     await page.wait_for_selector(selector_union, timeout=12000)
@@ -250,7 +239,6 @@
                           for (const it of arr) {
                             if (!it) continue;
                             const type = it['@type'];
-<<<<<<< HEAD
                             if (type === 'Product'
                                 || (typeof type === 'string' && type.toLowerCase().includes('product'))
                                 || (Array.isArray(type) && type.includes && type.includes('Product'))) {
@@ -264,19 +252,6 @@
                               } else if (typeof offers === 'object') {
                                 if (offers.price || offers.priceValue || offers.lowPrice || offers.currentPrice) {
                                   return String(offers.price || offers.priceValue || offers.lowPrice || offers.currentPrice);
-=======
-                            if (type === 'Product' || (Array.isArray(type) && type.includes && type.includes('Product'))) {
-                              const offers = it.offers;
-                              if (!offers) continue;
-                              if (Array.isArray(offers)) {
-                                const first = offers[0];
-                                if (first && (first.price || first.priceValue)) {
-                                  return String(first.price || first.priceValue);
-                                }
-                              } else if (typeof offers === 'object') {
-                                if (offers.price || offers.priceValue) {
-                                  return String(offers.price || offers.priceValue);
->>>>>>> 21b4fe36
                                 }
                               }
                             }
@@ -319,14 +294,11 @@
                       }
                       const meta = document.querySelector('meta[itemprop="price"]');
                       if (meta && meta.content) return meta.content;
-<<<<<<< HEAD
                       for (const sc of document.scripts) {
                         const txt = sc.textContent || "";
                         const match = txt.match(/"(?:price|currentPrice|amount|value|priceValue)"\s*:\s*"?(\d+(?:[.,]\d{1,2})?)"?/);
                         if (match) return match[1];
                       }
-=======
->>>>>>> 21b4fe36
                       return null;
                     }
                     """
@@ -424,7 +396,6 @@
                     continue
                 LOGGER.info("whitehills: price via dom = %s", price, extra={"url": url})
                 return price
-<<<<<<< HEAD
 
         meta = soup.select_one("meta[itemprop='price']")
         if meta and meta.get("content"):
@@ -458,27 +429,6 @@
                 continue
             try:
                 price = to_decimal(match.group(1))
-=======
-
-        meta = soup.select_one("meta[itemprop='price']")
-        if meta and meta.get("content"):
-            try:
-                price = to_decimal(meta["content"])
-                LOGGER.info("whitehills: price via dom = %s", price, extra={"url": url})
-                return price
-            except ValueError:
-                pass
-
-        for selector in ("[itemprop='offers'] [itemprop='price']", "[class*='price']"):
-            element = soup.select_one(selector)
-            if not element:
-                continue
-            text = element.get_text(" ", strip=True)
-            if not text:
-                continue
-            try:
-                price = to_decimal(text)
->>>>>>> 21b4fe36
             except ValueError:
                 continue
             LOGGER.info("whitehills: price via dom = %s", price, extra={"url": url})
